import functools
import hashlib
import logging
import os
import re
import requests
from collections import defaultdict
from datetime import datetime, timezone

import frictionless
import fsspec
import numpy
import pygeoprocessing
import yaml
from osgeo import gdal
from osgeo import osr
from pathlib import Path
from pydantic import ValidationError
import tarfile

from . import models
from .config import Config

logging.getLogger('chardet').setLevel(logging.INFO)  # DEBUG is just too noisy

LOGGER = logging.getLogger(__name__)

# URI schemes we support. A subset of fsspec.available_protocols()
PROTOCOLS = [
    'file',
    'http',
    'https',
]

DT_FMT = '%Y-%m-%d %H:%M:%S %Z'


# TODO: In the future we can remove these exception managers in favor of the
# builtin gdal.ExceptionMgr. It was released in 3.7.0 and debugged in 3.9.1.
# https://github.com/OSGeo/gdal/blob/v3.9.3/NEWS.md#gdalogr-391-release-notes
class _OSGEOUseExceptions:
    """Context manager that enables GDAL/OSR exceptions and restores state after."""

    def __init__(self):
        pass

    def __enter__(self):
        self.currentGDALUseExceptions = gdal.GetUseExceptions()
        self.currentOSRUseExceptions = osr.GetUseExceptions()
        gdal.UseExceptions()
        osr.UseExceptions()

    def __exit__(self, exc_type, exc_val, exc_tb):
        # The error-handlers are in a stack, so
        # these must be called from the top down.
        if self.currentOSRUseExceptions == 0:
            osr.DontUseExceptions()
        if self.currentGDALUseExceptions == 0:
            gdal.DontUseExceptions()


def _osgeo_use_exceptions(func):
    """Decorator that enables GDAL/OSR exceptions and restores state after.

    Args:
        func (callable): function to call with GDAL/OSR exceptions enabled

    Returns:
        Wrapper function that calls ``func`` with GDAL/OSR exceptions enabled
    """
    @functools.wraps(func)
    def wrapper(*args, **kwargs):
        with _OSGEOUseExceptions():
            return func(*args, **kwargs)
    return wrapper


def _vsi_path(filepath, scheme):
    """Construct a GDAL virtual file system path.

    Args:
        filepath (str): path to a file to be opened by GDAL
        scheme (str): the protocol prefix of the filepath

    Returns:
        str

    """
    if scheme.startswith('http'):
        filepath = f'/vsicurl/{filepath}'
    return filepath


def _wkt_to_epsg_units_string(wkt_string):
    crs_string = 'unknown'
    units_string = 'unknown'
    try:
        srs = osr.SpatialReference(wkt_string)
        srs.AutoIdentifyEPSG()
        crs_string = (
            f"{srs.GetAttrValue('AUTHORITY', 0)}:"
            f"{srs.GetAttrValue('AUTHORITY', 1)}")
        units_string = srs.GetAttrValue('UNIT', 0)
    except RuntimeError:
        LOGGER.warning(
            f'{wkt_string} cannot be interpreted as a coordinate reference system')
    return crs_string, units_string


def _list_files_with_depth(directory, depth, exclude_regex,
                           exclude_hidden=True):
    """List files in directory up to depth

    Args:
        directory (string): path to a directory
        depth (int): maximum number of subdirectory levels to traverse when
            walking through a directory. A value of 1 limits the walk to files
            in the top-level ``directory`` only. A value of 2 allows
            descending into immediate subdirectories, etc.
        exclude_regex (str, optional): a regular expression to pattern-match
            any files for which you do not want to create metadata.
        exclude_hidden (bool, default True): whether to ignore hidden files

    Returns:
        list of relative filepaths in ``directory``

    """
    directory = Path(directory).resolve()
    file_list = []

    for path in directory.rglob("*"):
        relative_path = path.relative_to(directory)
        current_depth = len(relative_path.parts)
        if current_depth > depth:
            continue
        if exclude_hidden and (
                any(part.startswith('.') for part in relative_path.parts)):
            continue
        file_list.append(str(relative_path))

    # remove excluded files based on regex
    if exclude_regex:
        file_list = [f for f in file_list if not re.search(exclude_regex, f)]

    return sorted(file_list)


def _group_files_by_root(file_list):
    """Get set of files (roots) and extensions by filename"""
    root_set = set()
    root_ext_map = defaultdict(set)
    for filepath in file_list:
        root, ext = os.path.splitext(filepath)
        # tracking which files share a root name
        # so we can check if these comprise a shapefile
        root_ext_map[root].add(ext)
        root_set.add(root)
    return root_ext_map, sorted(list(root_set))


def _get_collection_size_time_uid(directory):
    """Get size of directory (in bytes), when it was last modified, and uid"""
    total_bytes = 0
    latest_mtime = 0

    for root, _, files in os.walk(directory):
        for file in files:
            file_path = os.path.join(root, file)
            stat = os.stat(file_path)
            total_bytes += stat.st_size
            latest_mtime = max(latest_mtime, stat.st_mtime)

    last_modified = datetime.fromtimestamp(latest_mtime, tz=timezone.utc)
    last_modified_str = last_modified.strftime('%Y-%m-%d %H:%M:%S %Z')

    hash_func = hashlib.sha256()
    hash_func.update(
        f'{total_bytes}{last_modified_str}{directory}'.encode('utf-8'))
    uid = f'sizetimestamp:{hash_func.hexdigest()}'

    return total_bytes, last_modified_str, uid


def detect_file_type(filepath, scheme):
    """Detect the type of resource contained in the file.

    Args:
        filepath (str): path to a file to be opened by GDAL or frictionless
        scheme (str): the protocol prefix of the filepath

    Returns:
        str

    Raises:
        ValueError on unsupported file formats.

    """
    # TODO: guard against classifying netCDF, HDF5, etc as GDAL rasters.
    # We'll likely want a different data model for multi-dimensional arrays.
    # Frictionless supports a wide range of formats. The quickest way to
    # determine if a file is recognized as a table or archive is to call list.
    info = frictionless.list(filepath)[0]
    if info.type == 'table':
        return 'table'
    # Frictionless doesn't recognize .tgz compression (but does recognize .tar.gz)
    if info.compression or info.format == "tgz":
        return 'archive'
    # GDAL considers CSV a vector, so check against frictionless first.
    try:
        gis_type = pygeoprocessing.get_gis_type(_vsi_path(filepath, scheme))
    except ValueError:
        raise ValueError(
            f'{filepath} does not appear to be one of '
            f'(archive, table, raster, vector)')
    if gis_type == pygeoprocessing.VECTOR_TYPE:
        return 'vector'
    if gis_type == pygeoprocessing.RASTER_TYPE:
        return 'raster'
    raise ValueError(
        f'{filepath} contains both raster and vector data. '
        'Such files are not supported by GeoMetaMaker. '
        'If you wish to see support for these files, please '
        'submit a feature request and share your dataset: '
        'https://github.com/natcap/geometamaker/issues ')


def describe_file(source_dataset_path, scheme):
    """Describe basic properties of a file.

    Args:
        source_dataset_path (str): path to a file.
        scheme (str): the protocol prefix of the filepath

    Returns:
        dict

    """
    description = frictionless.describe(source_dataset_path).to_dict()

    # If we want to support more file protocols in the future, it may
    # make sense to use fsspec to access file info in a protocol-agnostic way.
    # But not all protocols are equally supported yet.
    # https://github.com/fsspec/filesystem_spec/issues/526
    if scheme.startswith('http'):
        info = requests.head(source_dataset_path).headers
        description['bytes'] = info['Content-Length']
        description['last_modified'] = datetime.strptime(
            info['Last-Modified'], '%a, %d %b %Y %H:%M:%S %Z').strftime(DT_FMT)
    else:
        info = os.stat(source_dataset_path)
        description['bytes'] = info.st_size
        description['last_modified'] = datetime.fromtimestamp(
            info.st_mtime, tz=timezone.utc).strftime(DT_FMT)

    hash_func = hashlib.new('sha256')
    hash_func.update(
        f'{description["bytes"]}{description["last_modified"]}\
        {description["path"]}'.encode('ascii'))
    description['uid'] = f'sizetimestamp:{hash_func.hexdigest()}'

    # We don't have a use for including these attributes in our metadata:
    description.pop('mediatype', None)
    description.pop('name', None)
    return description


def describe_archive(source_dataset_path, scheme, **kwargs):
    """Describe file properties of a compressed file.

    Args:
        source_dataset_path (str): path to a file.
        scheme (str): the protocol prefix of the filepath

    Returns:
        dict

    """
    def _list_tgz_contents(path):
        """List contents of a .tar, .tgz, or .tar.gz archive."""
        file_list = []
        with fsspec.open(path, 'rb') as fobj:
            with tarfile.open(fileobj=fobj, mode='r:*') as tar:
                file_list = [member.name for member in tar.getmembers()
                             if member.isfile()]
        return file_list

    def _list_zip_contents(path):
        """List contents of a zip archive"""
        file_list = []
        ZFS = fsspec.get_filesystem_class('zip')
        zfs = ZFS(path)
        for dirpath, _, files in zfs.walk(zfs.root_marker):
            for f in files:
                file_list.append(os.path.join(dirpath, f))
        return file_list

    description = describe_file(source_dataset_path, scheme)
    # innerpath is from frictionless and not useful because
    # it does not include all the files contained in the zip
    description.pop('innerpath', None)

    if description.get("compression") == "zip":
        file_list = _list_zip_contents(source_dataset_path)
    elif description.get("format") in ["tgz", "tar"]:
        file_list = _list_tgz_contents(source_dataset_path)
        # 'compression' attr not auto-added by frictionless.describe for .tgz
        # (but IS added for .tar.gz)
        if source_dataset_path.endswith((".tgz")):
            description["compression"] = "gz"
    else:
        raise ValueError(f"Unsupported archive format: {source_dataset_path}")

    description['sources'] = file_list
    return description


def describe_vector(source_dataset_path, scheme, **kwargs):
    """Describe properties of a GDAL vector file.

    Args:
        source_dataset_path (str): path to a GDAL vector.

    Returns:
        dict

    """
    description = describe_file(source_dataset_path, scheme)

    if 'http' in scheme:
        source_dataset_path = f'/vsicurl/{source_dataset_path}'
    vector = gdal.OpenEx(source_dataset_path, gdal.OF_VECTOR)
    layer = vector.GetLayer()
    fields = []
    for fld in layer.schema:
        fields.append(
            models.FieldSchema(name=fld.name, type=fld.GetTypeName()))
    layer_schema = models.LayerSchema(
        name=layer.GetName(),
        n_features=layer.GetFeatureCount(),
        table=models.TableSchema(fields=fields),
        gdal_metadata=layer.GetMetadata())
    description['data_model'] = models.VectorSchema(
        layers=[layer_schema],
        gdal_metadata=vector.GetMetadata())
    vector = layer = None

    info = pygeoprocessing.get_vector_info(source_dataset_path)
    bbox = models.BoundingBox(*info['bounding_box'])
    epsg_string, units_string = _wkt_to_epsg_units_string(
        info['projection_wkt'])
    description['spatial'] = models.SpatialSchema(
        bounding_box=bbox,
        crs=epsg_string,
        crs_units=units_string)
    description['sources'] = info['file_list']
    return description


def describe_raster(source_dataset_path, scheme, **kwargs):
    """Describe properties of a GDAL raster file.

    Args:
        source_dataset_path (str): path to a GDAL raster.

    Returns:
        dict

    """
    compute_stats = kwargs.get('compute_stats', False)
    description = describe_file(source_dataset_path, scheme)
    if 'http' in scheme:
        source_dataset_path = f'/vsicurl/{source_dataset_path}'
    info = pygeoprocessing.get_raster_info(source_dataset_path)
    raster = gdal.OpenEx(source_dataset_path)
    raster_gdal_metadata = raster.GetMetadata()
    bands = []
    for i in range(info['n_bands']):
        b = i + 1
        band = raster.GetRasterBand(b)
        if compute_stats:
            try:
                _ = band.ComputeStatistics(0)
            except RuntimeError as e:
                LOGGER.warning(
                    f'Could not compute statistics for band {b} of '
                    f'{source_dataset_path}: {e}')
        band_gdal_metadata = band.GetMetadata()

        bands.append(models.BandSchema(
            index=b,
            gdal_type=gdal.GetDataTypeName(info['datatype']),
            numpy_type=numpy.dtype(info['numpy_type']).name,
            nodata=info['nodata'][i],
            gdal_metadata=band_gdal_metadata))
        band = None
    raster = None

    description['data_model'] = models.RasterSchema(
        bands=bands,
        pixel_size=info['pixel_size'],
        raster_size={'width': info['raster_size'][0],
                     'height': info['raster_size'][1]},
        gdal_metadata=raster_gdal_metadata)
    # Some values of raster info are numpy types, which the
    # yaml dumper doesn't know how to represent.
    bbox = models.BoundingBox(*[float(x) for x in info['bounding_box']])
    epsg_string, units_string = _wkt_to_epsg_units_string(
        info['projection_wkt'])
    description['spatial'] = models.SpatialSchema(
        bounding_box=bbox,
        crs=epsg_string,
        crs_units=units_string)
    description['sources'] = info['file_list']
    return description


def describe_table(source_dataset_path, scheme, **kwargs):
    """Describe properties of a tabular dataset.

    Args:
        source_dataset_path (str): path to a file representing a table.
        scheme (str): the protocol prefix of the filepath

    Returns:
        dict

    """
    description = describe_file(source_dataset_path, scheme)
    description['data_model'] = models.TableSchema(**description['schema'])
    del description['schema']  # we forbid extra args in our Pydantic models
    return description


def describe_collection(directory, depth=numpy.iinfo(numpy.int16).max,
                        exclude_regex=None, exclude_hidden=True,
                        describe_files=False):
    """Create a single metadata document to describe a collection of files.

    Describe all the files within a directory as members of a "collection".
    The resulting metadata resource should include a list of all the files
    included in the collection along with a description and metadata filepath
    (or placeholder).

    This is distinct from ``describe_all``, which
    creates individual metadata files for each supported file in a directory.

    Args:
        directory (str): path to collection
        depth (int, optional): maximum number of subdirectory levels to
            traverse when walking through ``directory`` to find files included
            in the collection. A value of 1 limits the walk to files in the
            top-level ``directory`` only. A value of 2 allows descending into
            immediate subdirectories, etc. All files in all subdirectories in
            the collection will be included by default.
        exclude_regex (str, optional): a regular expression to pattern-match
            any files you do not want included in the output metadata yml.
        exclude_hidden (bool, default True): whether to exclude hidden files
            (files that start with ".").
        describe_files (bool, default False): whether to ``describe`` all
            files, i.e., create individual metadata files for each supported
            resource in the collection.

    Returns:
        Collection metadata
    """
    directory = str(Path(directory).resolve())

    file_list = _list_files_with_depth(directory, depth, exclude_regex,
                                       exclude_hidden)

    root_ext_map, root_list = _group_files_by_root(file_list)

    items = []

    for root in root_list:
        extensions = root_ext_map[root]
        if '.shp' in extensions:
            # if we're dealing with a shapefile, we do not want to describe any
            # of these other files with the same root name
            extensions.difference_update(['.shx', '.sbn', '.sbx', '.prj', '.dbf', '.cpg'])
        # Only drop .yml if its sidecar file, i.e. the corresponding data file
        # (root) exists on disk
        if '.yml' in extensions and os.path.exists(root):
            extensions.discard('.yml')
        for ext in extensions:
            filepath = os.path.join(directory, f'{root}{ext}')
            try:
                this_desc = describe(filepath)
            except (ValueError, frictionless.FrictionlessException):
                # if file type isn't supported by geometamaker, e.g. pdf
                # or if trying to describe a dir
                this_desc = None

            if describe_files and this_desc:
                this_desc.write()

            if ext and os.path.exists(filepath + '.yml'):
                metadata_yml = f'{root}{ext}' + '.yml'
            else:
                metadata_yml = ''

            this_resource = models.CollectionItemSchema(
                path=f'{root}{ext}',
                description=this_desc.description if this_desc else '',
                metadata=metadata_yml
            )
            items.append(this_resource)

    total_bytes, last_modified, uid = _get_collection_size_time_uid(directory)

    resource = models.CollectionResource(
        path=directory,
        type='collection',
        format='directory',
        scheme=fsspec.utils.get_protocol(directory),
        bytes=total_bytes,
        last_modified=last_modified,
        items=items,
        uid=uid
    )

    # Check if there is existing metadata for the collection
    try:
        existing_metadata = models.CollectionResource.load(
            f'{directory}-metadata.yml')

        # Copy any existing item descriptions from existing yml to new metadata
        # Note that descriptions in individual resources' ymls will take
        # priority over item descriptions from preexisting collection metadata
        for item in resource.items:
            # Existing metadata's item desc will overwrite new metadata item
            # desc if new item desc is ''
            existing_item_desc = [
                i.description for i in existing_metadata.items if (
                    i.path == item.path)]
            if item.description == '' and len(existing_item_desc) > 0:
                item.description = existing_item_desc[0]

        # Replace fields in existing yml if new metadata has existing value
        resource = existing_metadata.replace(resource)

    except FileNotFoundError:
        pass

    # Add profile metadata
    config = Config()
    resource = resource.replace(config.profile)

    return resource


DESCRIBE_FUNCS = {
    'archive': describe_archive,
    'table': describe_table,
    'vector': describe_vector,
    'raster': describe_raster
}

RESOURCE_MODELS = {
    'archive': models.ArchiveResource,
    'table': models.TableResource,
    'vector': models.VectorResource,
    'raster': models.RasterResource
}


@_osgeo_use_exceptions
def describe(source_dataset_path, profile=None, **kwargs):
    """Create a metadata resource instance with properties of the dataset.

    Properties of the dataset are used to populate as many metadata
    properties as possible. Default/placeholder
    values are used for properties that require user input.

    Args:
        source_dataset_path (string): path or URL to dataset to which the
            metadata applies
        profile (geometamaker.models.Profile): a profile object from
            which to populate some metadata attributes

    Returns:
        geometamaker.models.Resource: a metadata object

    """
    config = Config()
    user_profile = config.profile
    if profile is not None:
        user_profile = user_profile.replace(profile)

    metadata_path = f'{source_dataset_path}.yml'

    # Despite naming, this does not open a file that must be closed
    of = fsspec.open(source_dataset_path)
    if not of.fs.exists(source_dataset_path):
        raise FileNotFoundError(f'{source_dataset_path} does not exist')

    protocol = fsspec.utils.get_protocol(source_dataset_path)
    if protocol not in PROTOCOLS:
        raise ValueError(
            f'Cannot describe {source_dataset_path}. {protocol} '
            f'is not one of the suppored file protocols: {PROTOCOLS}')
    resource_type = detect_file_type(source_dataset_path, protocol)
    description = DESCRIBE_FUNCS[resource_type](
        source_dataset_path, protocol, **kwargs)
    description['type'] = resource_type
    resource = RESOURCE_MODELS[resource_type](**description)

    # Load existing metadata file
    try:
        # For the data model, use heuristic to decide if the new resource
        # should inherit values from the existing resource.
        # After that, take all non-empty values from the new resource
        # and update the existing resource.
        existing_resource = RESOURCE_MODELS[resource_type].load(metadata_path)
        if resource_type == 'raster':
            for band in resource.data_model.bands:
                try:
                    eband = existing_resource.get_band_description(band.index)
                except IndexError:
                    continue
                if (band.numpy_type, band.gdal_type, band.nodata) == (
                        eband.numpy_type, eband.gdal_type, eband.nodata):
                    resource.set_band_description(
                        band.index,
                        title=eband.title,
                        description=eband.description,
                        units=eband.units)
        if resource_type in ('vector', 'table'):
            for field in resource._get_fields():
                try:
                    efield = existing_resource.get_field_description(field.name)
                except KeyError:
                    continue
                if field.type == efield.type:
                    resource.set_field_description(
                        field.name,
                        title=efield.title,
                        description=efield.description,
                        units=efield.units)
        resource = existing_resource.replace(resource)

    # Common path: metadata file does not already exist
    except FileNotFoundError:
        pass

    resource = resource.replace(user_profile)
    return resource


def validate(filepath):
    """Validate a YAML metadata document.

    Validation includes type-checking of property values and
    checking for the presence of required properties.

    Args:
        directory (string): path to a YAML file

    Returns:
        pydantic.ValidationError

    Raises:
        ValueError if the YAML document is not a geometamaker metadata doc.

    """
    with fsspec.open(filepath, 'r') as file:
        yaml_string = file.read()
        yaml_dict = yaml.safe_load(yaml_string)
        if not yaml_dict or ('metadata_version' not in yaml_dict
                             and 'geometamaker_version' not in yaml_dict):
            message = (f'{filepath} exists but is not compatible with '
                       f'geometamaker.')
            raise ValueError(message)

    try:
        RESOURCE_MODELS[yaml_dict['type']](**yaml_dict)
    except ValidationError as error:
        return error


def validate_dir(directory, recursive=False):
    """Validate all compatible yml documents in the directory.

    Args:
        directory (string): path to a directory
        recursive (bool): whether or not to describe files
            in all subdirectories

    Returns:
        tuple (list, list): a list of the filepaths that were validated and
            an equal-length list of the validation messages.

    """
    file_list = []
    if recursive:
        for path, dirs, files in os.walk(directory):
            for file in files:
                file_list.append(os.path.join(path, file))
    else:
        file_list.extend(
            [os.path.join(directory, path)
                for path in os.listdir(directory)
                if os.path.isfile(os.path.join(directory, path))])

    messages = []
    yaml_files = []
    for filepath in file_list:
        if filepath.endswith('.yml'):
            yaml_files.append(filepath)
            msg = ''
            try:
                error = validate(filepath)
                if error:
                    msg = error
            except ValueError:
                msg = 'does not appear to be a geometamaker document'
            except yaml.YAMLError as exc:
                LOGGER.debug(exc)
                msg = 'is not a readable yaml document'
            messages.append(msg)

    return (yaml_files, messages)


<<<<<<< HEAD
def describe_dir(directory, recursive=False, **kwargs):
    """Describe all compatible datasets in the directory.
=======
def describe_all(directory, depth=numpy.iinfo(numpy.int16).max,
                 exclude_regex=None):
    """Describe compatible datasets in the directory.
>>>>>>> 88ec0d1f

    Take special care to only describe multifile datasets,
    such as ESRI Shapefiles, one time.

    Args:
        directory (string): path to a directory
        depth (int): maximum number of subdirectory levels to traverse when
            walking through a directory. A value of 1 limits the walk to files
            in the top-level ``directory`` only. A value of 2 allows
            descending into immediate subdirectories, etc. By default, all
            supported files in all subdirectories in ``directory`` will
            be described.
        exclude_regex (str, optional): a regular expression to pattern-match
            any files for which you do not want to create metadata.
    Returns:
        None

    """
    file_list = _list_files_with_depth(directory, depth, exclude_regex)
    root_ext_map, root_set = _group_files_by_root(file_list)

    for root in root_set:
        extensions = root_ext_map[root]
        if '.shp' in extensions:
            # if we're dealing with a shapefile, we do not want to describe any
            # of these other files with the same root name
            extensions.difference_update(['.shx', '.sbn', '.sbx', '.prj', '.dbf', '.cpg'])
        for ext in extensions:
            filepath = os.path.join(directory, f'{root}{ext}')
            try:
<<<<<<< HEAD
                resource = describe(filepath, **kwargs)
            except ValueError as error:
=======
                resource = describe(filepath)
            except (ValueError, frictionless.FrictionlessException) as error:
>>>>>>> 88ec0d1f
                LOGGER.debug(error)
                continue
            resource.write()
            LOGGER.info(f'{filepath} described')<|MERGE_RESOLUTION|>--- conflicted
+++ resolved
@@ -722,14 +722,9 @@
     return (yaml_files, messages)
 
 
-<<<<<<< HEAD
-def describe_dir(directory, recursive=False, **kwargs):
-    """Describe all compatible datasets in the directory.
-=======
 def describe_all(directory, depth=numpy.iinfo(numpy.int16).max,
-                 exclude_regex=None):
+                 exclude_regex=None, **kwargs):
     """Describe compatible datasets in the directory.
->>>>>>> 88ec0d1f
 
     Take special care to only describe multifile datasets,
     such as ESRI Shapefiles, one time.
@@ -756,17 +751,13 @@
         if '.shp' in extensions:
             # if we're dealing with a shapefile, we do not want to describe any
             # of these other files with the same root name
-            extensions.difference_update(['.shx', '.sbn', '.sbx', '.prj', '.dbf', '.cpg'])
+            extensions.difference_update(
+                ['.shx', '.sbn', '.sbx', '.prj', '.dbf', '.cpg'])
         for ext in extensions:
             filepath = os.path.join(directory, f'{root}{ext}')
             try:
-<<<<<<< HEAD
                 resource = describe(filepath, **kwargs)
-            except ValueError as error:
-=======
-                resource = describe(filepath)
             except (ValueError, frictionless.FrictionlessException) as error:
->>>>>>> 88ec0d1f
                 LOGGER.debug(error)
                 continue
             resource.write()
